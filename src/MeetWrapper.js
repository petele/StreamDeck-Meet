--- conflicted
+++ resolved
@@ -720,11 +720,7 @@
    */
   #getMicButton() {
     const sel = '[jscontroller=t2mBxb]';
-<<<<<<< HEAD
-    return document.querySelector(sel)?.querySelector('button[jscontroller=soHxf]');
-=======
     return document.querySelector(sel)?.querySelector('button[data-is-muted]');
->>>>>>> a270c6b6
   }
 
   /**
@@ -734,11 +730,7 @@
    */
   #getCamButton() {
     const sel = '[jscontroller=bwqwSd]';
-<<<<<<< HEAD
-    return document.querySelector(sel)?.querySelector('button[jscontroller=soHxf]');
-=======
     return document.querySelector(sel)?.querySelector('button[data-is-muted]');
->>>>>>> a270c6b6
   }
 
   /**
